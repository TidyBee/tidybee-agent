{
  "http_server": {
    "host": "0.0.0.0",
    "port": 8080
  },
<<<<<<< HEAD
  "my_files_database_configuration": {
    "db_path": "./my_files.db",
    "drop_db_on_start": true
=======
  "log_level": {
    "term": "warn",
    "file": "info"
>>>>>>> 73d6a3be
  }
}<|MERGE_RESOLUTION|>--- conflicted
+++ resolved
@@ -3,14 +3,12 @@
     "host": "0.0.0.0",
     "port": 8080
   },
-<<<<<<< HEAD
   "my_files_database_configuration": {
     "db_path": "./my_files.db",
     "drop_db_on_start": true
-=======
+  },
   "log_level": {
     "term": "warn",
     "file": "info"
->>>>>>> 73d6a3be
   }
 }