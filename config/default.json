{
  "http_server_config": {
<<<<<<< HEAD
    "host": "0.0.0.0",
    "port": "8111",
    "log_level": "debug"
=======
    "address": "0.0.0.0:8111"
>>>>>>> 8b4e1bea
  },
  "agent_config": {
    "latest_version": "0.1.0",
    "minimal_version": "0.1.0"
  },
  "my_files_database_configuration": {
    "db_path": "./my_files.db",
    "drop_db_on_start": true
  },
  "log_level": {
    "term": "debug",
    "file": "warn"
  }
}<|MERGE_RESOLUTION|>--- conflicted
+++ resolved
@@ -1,12 +1,7 @@
 {
   "http_server_config": {
-<<<<<<< HEAD
-    "host": "0.0.0.0",
-    "port": "8111",
-    "log_level": "debug"
-=======
+    "log_level": "debug",
     "address": "0.0.0.0:8111"
->>>>>>> 8b4e1bea
   },
   "agent_config": {
     "latest_version": "0.1.0",
