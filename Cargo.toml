[package]
name = "tidybee-agent"
version = "0.1.0"
edition = "2021"
authors = ["majent4", "Cavonstavant", "Ju"]

[dependencies]
notify = "6.1.1"
notify-debouncer-full = "0.3.1"
crossbeam-channel = "0.5.8"
serde = { version = "1.0.185", features = ["derive"] }
serde_json = "1.0.106"
tokio = { version = "1.32.0", features = ["full"] }
axum = { version = "0.6.20", features = ["macros"] }
config = "0.13.3"
log = "0.4.20"
env_logger = "0.10.0"
simplelog = "0.12.1"
rusqlite = { version = "0.30.0", features = ["bundled"] }
chrono = "0.4.31"
<<<<<<< HEAD
sysinfo = "0.29.10"
gethostname = "0.4.3"
=======
r2d2 = "0.8.10"
r2d2_sqlite = "0.23.0"
>>>>>>> e5a90365

[[bin]]
name = "tidybee-agent"
path = "src/main.rs"<|MERGE_RESOLUTION|>--- conflicted
+++ resolved
@@ -18,13 +18,8 @@
 simplelog = "0.12.1"
 rusqlite = { version = "0.30.0", features = ["bundled"] }
 chrono = "0.4.31"
-<<<<<<< HEAD
-sysinfo = "0.29.10"
-gethostname = "0.4.3"
-=======
 r2d2 = "0.8.10"
 r2d2_sqlite = "0.23.0"
->>>>>>> e5a90365
 
 [[bin]]
 name = "tidybee-agent"
