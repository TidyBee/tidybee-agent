--- conflicted
+++ resolved
@@ -14,15 +14,11 @@
 tokio = { version = "1.32.0", features = ["full"] }
 axum = "0.6.20"
 config = "0.13.3"
-<<<<<<< HEAD
+log = "0.4.20"
+env_logger = "0.10.0"
+simplelog = "0.12.1"
 rusqlite = { version = "0.29.0", features = ["bundled"] }
 chrono = "0.4.31"
-=======
-log = "0.4.20"
-env_logger = "0.10.0"
-rusqlite = { version = "0.29.0"}
-simplelog = "0.12.1"
->>>>>>> 73d6a3be
 
 [[bin]]
 name = "tidybee-agent"
