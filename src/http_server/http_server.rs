--- conflicted
+++ resolved
@@ -45,7 +45,7 @@
 impl Default for HttpServerConfig {
     fn default() -> Self {
         let host = "0.0.0.0".to_string();
-        let port = "8080".to_string();
+        let port = "8111".to_string();
 
         HttpServerConfig { host, port }
     }
@@ -90,7 +90,6 @@
         let my_files_state = MyFilesState {
             my_files: Arc::new(Mutex::new(my_files_instance)),
         };
-<<<<<<< HEAD
         let agent_data_state = AgentDataState {
             agent_data: Arc::new(Mutex::new(
                 AgentDataBuilder::new()
@@ -109,13 +108,6 @@
                 "/get_status",
                 get(routes::get_status).with_state(agent_data_state),
             );
-=======
-
-        let router = self.router.route("/", get(routes::hello_world)).route(
-            "/get_files/:nb_files/sorted_by/:sort_type",
-            get(routes::get_files).with_state(my_files_state),
-        );
->>>>>>> 8e44507f
         HttpServer {
             http_server_config,
             router,
