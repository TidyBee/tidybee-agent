--- conflicted
+++ resolved
@@ -1,12 +1,6 @@
-<<<<<<< HEAD
-use axum::{routing::get, Router};
-use log::info;
-use crate::http_server::routes;
-=======
 use axum::{Router};
 use axum::routing::MethodRouter;
 use log::info;
->>>>>>> a582ea3d
 
 #[derive(Clone, Default)]
 pub struct HttpServer {
@@ -21,22 +15,6 @@
     port: Option<String>,
     router: Router,
 }
-<<<<<<< HEAD
-
-impl HttpServerBuilder {
-    pub fn new() -> Self {
-        HttpServerBuilder::default()
-    }
-
-    pub fn host(&mut self, host: impl Into<String>) -> &mut Self{
-        self.host = Some(host.into());
-        self
-    }
-
-    pub fn port(&mut self, port: impl Into<String>) -> &mut Self{
-        self.port = Some(port.into());
-        self
-=======
 
 impl HttpServerBuilder {
     pub fn new() -> Self {
@@ -70,41 +48,11 @@
             port,
             router
         }
->>>>>>> a582ea3d
     }
 }
 
 impl HttpServer {
 
-<<<<<<< HEAD
-    pub fn router(&mut self) -> &mut Self {
-        self.router = Router::new()
-            .route("/", get(routes::hello_world))
-            .route("/users", get(routes::get_users))
-            .route("/heaviest_files", get(routes::get_heaviest_files));
-        self
-    }
-
-    pub fn build(&self) -> HttpServer {
-        let host = self.host
-            .as_ref().cloned()
-            .unwrap_or_else(|| "0.0.0.0".to_string());
-        let port = self.port
-            .as_ref().cloned()
-            .unwrap_or_else(|| "8080".to_string());
-        let router = self.router.clone();
-
-        HttpServer {
-            host,
-            port,
-            router
-        }
-    }
-}
-
-impl HttpServer {
-=======
->>>>>>> a582ea3d
     pub async fn start(self) {
         let addr = format!("{}:{}", self.host, self.port);
 
