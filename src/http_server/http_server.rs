use std::net::SocketAddr;
use axum::{Router};
use axum::routing::MethodRouter;
<<<<<<< HEAD
use log::info;
=======
use log::{error, info};
>>>>>>> 0f77de2e
use serde::Deserialize;
use crate::configuration_wrapper::ConfigurationWrapper;

#[derive(Debug, Deserialize, Clone)]
pub struct HttpServerConfig {
    host: String,
    port: String,
}

#[derive(Clone, Default)]
pub struct HttpServer {
    http_server_config: HttpServerConfig,
    router: Router,
}

#[derive(Clone, Default)]
pub struct HttpServerBuilder {
    router: Router,
<<<<<<< HEAD
    configuration_wrapper: ConfigurationWrapper
=======
    configuration_wrapper: ConfigurationWrapper,
>>>>>>> 0f77de2e
}

impl Default for HttpServerConfig {
    fn default() -> Self {
        let host = "0.0.0.0".to_string();
        let port = "8080".to_string();

        HttpServerConfig {
            host,
<<<<<<< HEAD
            port
=======
            port,
>>>>>>> 0f77de2e
        }
    }
}

impl HttpServerBuilder {
    pub fn new() -> Self {
        HttpServerBuilder::default()
    }

    pub fn add_route(mut self, path: &str, method_router: MethodRouter) -> Self {
        self.router = self.router.route(path, method_router);
        self
    }

<<<<<<< HEAD
    pub fn configuration_wrapper(mut self, configuration_wrapper: impl Into<ConfigurationWrapper>) -> Self{
=======
    pub fn configuration_wrapper(mut self, configuration_wrapper: impl Into<ConfigurationWrapper>) -> Self {
>>>>>>> 0f77de2e
        self.configuration_wrapper = configuration_wrapper.into();
        self
    }

    pub fn build(self) -> HttpServer {
        let http_server_config: HttpServerConfig = self.configuration_wrapper
            .bind::<HttpServerConfig>("http_server_config")
            .unwrap_or_default();
        let router = self.router;

        HttpServer {
            http_server_config,
<<<<<<< HEAD
            router
=======
            router,
>>>>>>> 0f77de2e
        }
    }
}

impl HttpServer {
    pub async fn start(self) {
<<<<<<< HEAD
        let addr = format!("{}:{}", self.http_server_config.host, self.http_server_config.port);

        info!("Http Server running on host : {} & port : {}", self.http_server_config.host, self.http_server_config.port);
        axum::Server::bind(&addr.parse().unwrap())
=======
        let addr: SocketAddr = match format!("{}:{}", self.http_server_config.host, self.http_server_config.port).parse() {
            Ok(addr) => addr,
            Err(_) => {
                let default_config: HttpServerConfig = HttpServerConfig::default();
                error!("Invalid host or port: {}:{}, defaulting to {}:{}",
                    self.http_server_config.host,
                    self.http_server_config.port,
                    default_config.host,
                    default_config.port);
                format!("{}:{}", default_config.host, default_config.port).parse().unwrap()
            }
        };

        info!("Http Server running at {}", addr.to_string());
        axum::Server::bind(&addr)
>>>>>>> 0f77de2e
            .serve(self.router.into_make_service())
            .await
            .unwrap();
    }
}<|MERGE_RESOLUTION|>--- conflicted
+++ resolved
@@ -1,11 +1,7 @@
 use std::net::SocketAddr;
 use axum::{Router};
 use axum::routing::MethodRouter;
-<<<<<<< HEAD
-use log::info;
-=======
 use log::{error, info};
->>>>>>> 0f77de2e
 use serde::Deserialize;
 use crate::configuration_wrapper::ConfigurationWrapper;
 
@@ -24,11 +20,7 @@
 #[derive(Clone, Default)]
 pub struct HttpServerBuilder {
     router: Router,
-<<<<<<< HEAD
-    configuration_wrapper: ConfigurationWrapper
-=======
     configuration_wrapper: ConfigurationWrapper,
->>>>>>> 0f77de2e
 }
 
 impl Default for HttpServerConfig {
@@ -38,11 +30,7 @@
 
         HttpServerConfig {
             host,
-<<<<<<< HEAD
-            port
-=======
             port,
->>>>>>> 0f77de2e
         }
     }
 }
@@ -57,11 +45,7 @@
         self
     }
 
-<<<<<<< HEAD
-    pub fn configuration_wrapper(mut self, configuration_wrapper: impl Into<ConfigurationWrapper>) -> Self{
-=======
     pub fn configuration_wrapper(mut self, configuration_wrapper: impl Into<ConfigurationWrapper>) -> Self {
->>>>>>> 0f77de2e
         self.configuration_wrapper = configuration_wrapper.into();
         self
     }
@@ -74,23 +58,13 @@
 
         HttpServer {
             http_server_config,
-<<<<<<< HEAD
-            router
-=======
             router,
->>>>>>> 0f77de2e
         }
     }
 }
 
 impl HttpServer {
     pub async fn start(self) {
-<<<<<<< HEAD
-        let addr = format!("{}:{}", self.http_server_config.host, self.http_server_config.port);
-
-        info!("Http Server running on host : {} & port : {}", self.http_server_config.host, self.http_server_config.port);
-        axum::Server::bind(&addr.parse().unwrap())
-=======
         let addr: SocketAddr = match format!("{}:{}", self.http_server_config.host, self.http_server_config.port).parse() {
             Ok(addr) => addr,
             Err(_) => {
@@ -106,7 +80,6 @@
 
         info!("Http Server running at {}", addr.to_string());
         axum::Server::bind(&addr)
->>>>>>> 0f77de2e
             .serve(self.router.into_make_service())
             .await
             .unwrap();
