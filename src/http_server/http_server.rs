--- conflicted
+++ resolved
@@ -1,14 +1,4 @@
 use crate::configuration_wrapper::ConfigurationWrapper;
-<<<<<<< HEAD
-use axum::{Extension, Router};
-use log::{error, info};
-use serde::Deserialize;
-use std::net::SocketAddr;
-use std::sync::Arc;
-use crate::http_server::routes;
-use axum::routing::get;
-use crate::agent_infos::AgentData;
-=======
 use axum::routing::get;
 use axum::Router;
 use log::{error, info};
@@ -19,7 +9,6 @@
 use crate::http_server::routes;
 use crate::my_files;
 use crate::my_files::my_files::{ConfigurationWrapperPresent, ConnectionManagerPresent, Sealed};
->>>>>>> e5a90365
 
 #[derive(Debug, Deserialize, Clone)]
 pub struct HttpServerConfig {
@@ -68,9 +57,6 @@
         self
     }
 
-<<<<<<< HEAD
-    pub async fn build(self, agent_infos: Arc<AgentData>) -> HttpServer {
-=======
     pub fn my_files_builder(
         mut self,
         my_files_builder: my_files::MyFilesBuilder<
@@ -84,22 +70,10 @@
     }
 
     pub async fn build(self) -> HttpServer {
->>>>>>> e5a90365
         let http_server_config: HttpServerConfig = self
             .configuration_wrapper
             .bind::<HttpServerConfig>("http_server_config")
             .unwrap_or_default();
-<<<<<<< HEAD
-        let router = self.router
-            .route("/", get(routes::hello_world))
-            .route("/users", get(routes::get_users))
-            .route("/heaviest_files", get(routes::get_heaviest_files))
-            .route("/get_files", get(routes::get_files))
-            .route("/get_status", get(routes::get_status))
-            .layer(Extension(agent_infos))
-            ;
-=======
->>>>>>> e5a90365
 
         let my_files_instance = self.my_files_builder.build().unwrap();
         info!("MyFiles instance successfully created for HTTP Server");
