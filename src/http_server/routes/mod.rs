pub mod get_files;
pub mod hello_world;
<<<<<<< HEAD
pub mod get_files;
pub mod get_status;
pub use get_status::get_status;
=======
>>>>>>> e5a90365
pub use get_files::get_files;
pub use hello_world::hello_world;<|MERGE_RESOLUTION|>--- conflicted
+++ resolved
@@ -1,10 +1,4 @@
 pub mod get_files;
 pub mod hello_world;
-<<<<<<< HEAD
-pub mod get_files;
-pub mod get_status;
-pub use get_status::get_status;
-=======
->>>>>>> e5a90365
 pub use get_files::get_files;
 pub use hello_world::hello_world;