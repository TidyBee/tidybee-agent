--- conflicted
+++ resolved
@@ -10,7 +10,6 @@
 
 use http::hub;
 use lazy_static::lazy_static;
-use notify::EventKind;
 use server::ServerBuilder;
 use std::{collections::HashMap, path::PathBuf, thread};
 use tracing::{error, info, Level};
@@ -70,20 +69,6 @@
     my_files.init_db().unwrap();
     info!("MyFilesDB successfully initialized");
 
-<<<<<<< HEAD
-    let mut tidy_algo = TidyAlgo::new();
-    let basic_ruleset_path: PathBuf = [r"config", r"rules", r"basic.yml"].iter().collect();
-    info!("TidyAlgo successfully created");
-    match tidy_algo.load_rules_from_file(&my_files, basic_ruleset_path) {
-        Ok(loaded_rules_amt) => info!(
-            "TidyAlgo successfully loaded {loaded_rules_amt} rules from config/rules/basic.yml"
-        ),
-        Err(err) => error!("Failed to load rules into TidyAlgo from config/rules/basic.yml: {err}"),
-    };
-=======
-    list_directories(config.clone().filesystem_interface_config.dir, &my_files);
->>>>>>> 0abd3012
-
     let server = ServerBuilder::new()
         .my_files_builder(my_files_builder)
         .inject_global_configuration(config.clone())
@@ -121,13 +106,10 @@
 
     list_directories(
         config.clone().filesystem_interface_config.dir,
-        &my_files,
-        &tidy_algo,
         &mut hub_client,
     )
     .await;
 
-    update_all_grades(&my_files, &tidy_algo);
 
     let (file_watcher_sender, file_watcher_receiver) = tokio::sync::mpsc::unbounded_channel();
     let file_watcher_thread: thread::JoinHandle<()> = thread::spawn(move || {
@@ -147,73 +129,16 @@
     Ok(())
 }
 
-<<<<<<< HEAD
-async fn list_directories(
-    directories: Vec<PathBuf>,
-    my_files: &my_files::MyFiles,
-    tidy_algo: &TidyAlgo,
-    hub_client: &mut hub::Hub,
-) {
+async fn list_directories(directories: Vec<PathBuf>, hub_client: &mut hub::Hub) {
     match file_lister::list_directories(directories) {
         Ok(mut files_vec) => {
             hub_client
                 .grpc_client
                 .send_create_events_once(files_vec)
                 .await;
-=======
-fn list_directories(directories: Vec<PathBuf>, my_files: &my_files::MyFiles) {
-    match file_lister::list_directories(directories) {
-        Ok(mut files_vec) => {
-            for file in &mut files_vec {
-                match my_files.add_file_to_db(file) {
-                    Ok(_) => {
-                        // TODO: Send file to the hub
-                    }
-                    Err(error) => {
-                        error!("{:?}", error);
-                    }
-                }
-            }
->>>>>>> 0abd3012
         }
         Err(error) => {
             error!("{}", error);
         }
     }
-}
-
-<<<<<<< HEAD
-fn update_all_grades(my_files: &my_files::MyFiles, tidy_algo: &TidyAlgo) {
-    let files = my_files.get_all_files_from_db();
-    match files {
-        Ok(files) => {
-            for file in files {
-                let file_path = file.path.clone();
-                my_files.update_grade(file_path, tidy_algo);
-            }
-        }
-        Err(error) => {
-            error!("{:?}", error);
-=======
-fn handle_file_events(event: &notify::Event, my_files: &my_files::MyFiles) {
-    info!("event: kind: {:?}\tpaths: {:?}", event.kind, &event.paths);
-
-    if let EventKind::Remove(_) = event.kind {
-        match my_files.remove_file_from_db(event.paths[0].clone()) {
-            Ok(_) => {}
-            Err(error) => {
-                error!("{:?}", error);
-            }
-        }
-    } else if let EventKind::Create(_) = event.kind {
-        if let Some(file) = file_info::create_file_info(&event.paths[0].clone()) {
-            match my_files.add_file_to_db(&file) {
-                Ok(_) => {}
-                Err(error) => {
-                    error!("{:?}", error);
-                }
-            }
->>>>>>> 0abd3012
-        }
-    }
 }