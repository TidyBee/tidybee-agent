mod agent_data;
mod configuration_wrapper;
mod file_info;
mod http_server;
mod lister;
mod logger;
mod my_files;
mod tidy_algo;
mod watcher;

<<<<<<< HEAD
use crate::http_server::http_server::HttpServerBuilder;
use crate::tidy_algo::tidy_algo::TidyAlgo;
=======
use http_server::HttpServerBuilder;
>>>>>>> 528fd526
use log::{debug, error, info};
use std::path::PathBuf;
use std::process;
use std::thread;

pub async fn run() {
    let configuration_wrapper: configuration_wrapper::ConfigurationWrapper =
        configuration_wrapper::ConfigurationWrapper::new().unwrap();
    if logger::init_logger(&configuration_wrapper).is_err() {
        process::exit(1);
    }
    info!("Command-line Arguments Parsed");

    let my_files_builder = my_files::MyFilesBuilder::new()
        .configuration_wrapper(configuration_wrapper.clone())
        .seal();

    let my_files: my_files::MyFiles = my_files_builder.build().unwrap();
    info!("MyFilesDB sucessfully created");
    my_files.init_db().unwrap();
    info!("MyFilesDB sucessfully initialized");

    let mut tidy_algo = TidyAlgo::new();
    info!("TidyAlgo sucessfully created");
    tidy_algo.load_rules_from_file(&my_files, PathBuf::from("config/rules/basic.yml"));
    info!("TidyAlgo sucessfully loaded rules from config/rules/basic.yml");

    let directories_list_args: Vec<PathBuf> = vec![PathBuf::from("src")];
    let directories_watch_args: Vec<PathBuf> = vec![PathBuf::from("src")];
    debug!("directories_list_args = {:?}", directories_list_args);
    debug!("directories_watch_args = {:?}", directories_watch_args);

    match lister::list_directories(directories_list_args) {
<<<<<<< HEAD
        Ok(_files_vec) => {
            for file in _files_vec.iter() {
                debug!("Adding file {:?} to db", file);
=======
        Ok(files_vec) => {
            for file in files_vec.iter() {
>>>>>>> 528fd526
                match my_files.add_file_to_db(file) {
                    Ok(_) => {}
                    Err(error) => {
                        error!("{:?}", error);
                    }
                }
            }
        }
        Err(error) => {
            error!("{}", error);
        }
    }
    let server = HttpServerBuilder::new()
        .configuration_wrapper(configuration_wrapper.clone())
        .my_files_builder(my_files_builder)
        .build(directories_watch_args.clone(), configuration_wrapper);
    info!("HTTP Server build");
    info!("Directory Successfully Listed");
    tokio::spawn(async move {
        server.await.start().await;
    });
    info!("HTTP Server Started");

    let (sender, receiver) = crossbeam_channel::unbounded();
    let watch_directories_thread: thread::JoinHandle<()> = thread::spawn(move || {
        watcher::watch_directories(directories_watch_args.clone(), sender);
    });
    info!("File Events Watcher Started");
    for event in receiver {
        debug!("{:?}", event);
    }

    watch_directories_thread.join().unwrap();
}<|MERGE_RESOLUTION|>--- conflicted
+++ resolved
@@ -8,12 +8,7 @@
 mod tidy_algo;
 mod watcher;
 
-<<<<<<< HEAD
-use crate::http_server::http_server::HttpServerBuilder;
-use crate::tidy_algo::tidy_algo::TidyAlgo;
-=======
 use http_server::HttpServerBuilder;
->>>>>>> 528fd526
 use log::{debug, error, info};
 use std::path::PathBuf;
 use std::process;
@@ -47,14 +42,8 @@
     debug!("directories_watch_args = {:?}", directories_watch_args);
 
     match lister::list_directories(directories_list_args) {
-<<<<<<< HEAD
-        Ok(_files_vec) => {
-            for file in _files_vec.iter() {
-                debug!("Adding file {:?} to db", file);
-=======
         Ok(files_vec) => {
             for file in files_vec.iter() {
->>>>>>> 528fd526
                 match my_files.add_file_to_db(file) {
                     Ok(_) => {}
                     Err(error) => {
