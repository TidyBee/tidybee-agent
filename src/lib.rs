--- conflicted
+++ resolved
@@ -5,15 +5,12 @@
 mod logger;
 mod my_files;
 mod watcher;
-mod agent_infos;
 
 use crate::http_server::http_server::HttpServerBuilder;
 use log::{debug, error, info};
 use std::path::PathBuf;
 use std::process;
-use std::sync::Arc;
 use std::thread;
-use crate::agent_infos::agent_data::AgentDataWrapperBuilder;
 
 pub async fn run() {
     let configuration_wrapper: configuration_wrapper::ConfigurationWrapper =
@@ -22,9 +19,13 @@
         process::exit(1);
     }
     info!("Command-line Arguments Parsed");
+    let server = HttpServerBuilder::new()
+        .configuration_wrapper(configuration_wrapper.clone())
+        .build();
+    info!("HTTP Server build");
 
     let my_files: my_files::MyFiles = my_files::MyFilesBuilder::new()
-        .configuration_wrapper(configuration_wrapper.clone())
+        .configuration_wrapper(configuration_wrapper)
         .seal()
         .build()
         .unwrap();
@@ -37,51 +38,6 @@
     debug!("directories_list_args = {:?}", directories_list_args);
     debug!("directories_watch_args = {:?}", directories_watch_args);
 
-<<<<<<< HEAD
-            let agent_infos = AgentDataWrapperBuilder::new()
-                .configuration_wrapper(configuration_wrapper.clone())
-                .build(directories_watch_args.clone());
-            agent_infos.dump();
-
-            let state = Arc::new(agent_infos);
-            match lister::list_directories(directories_list_args) {
-                Ok(_files_vec) => {
-                    for file in _files_vec.iter() {
-                        match my_files.add_file_to_db(file) {
-                            Ok(_) => {}
-                            Err(error) => {
-                                error!("{}", error);
-                            }
-                        }
-                    }
-                }
-                Err(error) => {
-                    error!("{}", error);
-                }
-            }
-            let server = HttpServerBuilder::new()
-                .configuration_wrapper(configuration_wrapper.clone())
-                .build(state);
-            info!("HTTP Server build");
-            info!("Directory Successfully Listed");
-            tokio::spawn(async move {
-                server.await.start().await;
-            });
-            info!("HTTP Server Started");
-
-            let (sender, receiver) = crossbeam_channel::unbounded();
-            let watch_directories_thread: thread::JoinHandle<()> = thread::spawn(move || {
-                watcher::watch_directories(
-                    directories_watch_args.clone(),
-                    opts.file_extensions_args.clone(),
-                    opts.file_types_args.clone(),
-                    sender,
-                );
-            });
-            info!("File Events Watcher Started");
-            for event in receiver {
-                debug!("{:?}", event);
-=======
     match lister::list_directories(directories_list_args) {
         Ok(_files_vec) => {
             for file in _files_vec.iter() {
@@ -91,7 +47,6 @@
                         error!("{}", error);
                     }
                 }
->>>>>>> 9987d4d4
             }
         }
         Err(error) => {
