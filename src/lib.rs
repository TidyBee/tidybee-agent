--- conflicted
+++ resolved
@@ -9,11 +9,10 @@
 
 use crate::tidy_algo::tidy_algo::TidyAlgo;
 use http_server::HttpServerBuilder;
-<<<<<<< HEAD
-use log::{debug, error, info};
-use tracing::Level;
 use std::{collections::HashMap, path::PathBuf, thread};
 use lazy_static::lazy_static;
+use notify::EventKind;
+use tracing::{error, info, Level};
 
 lazy_static! {
     static ref CLI_LOGGING_LEVEL: HashMap<String, Level> = {
@@ -26,11 +25,6 @@
         m
     };
 }
-=======
-use notify::EventKind;
-use std::{path::PathBuf, thread};
-use tracing::{error, info};
->>>>>>> 49c52139
 
 pub async fn run() {
     info!("Command-line Arguments Parsed");
@@ -65,20 +59,13 @@
     info!("MyFilesDB sucessfully initialized");
 
     let mut tidy_algo = TidyAlgo::new();
-<<<<<<< HEAD
     let basic_ruleset_path: PathBuf  = vec![r"config", r"rules", r"basic.yml"].iter().collect();
     info!("TidyAlgo sucessfully created");
     match tidy_algo.load_rules_from_file(&my_files, basic_ruleset_path) {
         Ok(loaded_rules_amt) => info!("TidyAlgo sucessfully loaded {loaded_rules_amt} rules from config/rules/basic.yml"),
         Err(err) => error!("Failed to load rules into TidyAlgo from config/rules/basic.yml: {err}")
     };
-=======
-    let basic_ruleset_path: PathBuf = [r"config", r"rules", r"basic.yml"].iter().collect();
-    info!("TidyAlgo sucessfully created");
-    tidy_algo.load_rules_from_file(&my_files, basic_ruleset_path);
-    info!("TidyAlgo sucessfully loaded rules from config/rules/basic.yml");
->>>>>>> 49c52139
-
+    
     list_directories(config.file_lister_config.dir, &my_files);
 
     let server = HttpServerBuilder::new()
