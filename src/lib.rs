--- conflicted
+++ resolved
@@ -9,18 +9,11 @@
 mod tidy_rules;
 
 use http_server::HttpServerBuilder;
-<<<<<<< HEAD
 use lazy_static::lazy_static;
-use log::{debug, error, info};
+use notify::EventKind;
 use std::{collections::HashMap, path::PathBuf, thread};
 use tidy_algo::TidyAlgo;
-use tracing::Level;
-=======
-use std::{collections::HashMap, path::PathBuf, thread};
-use lazy_static::lazy_static;
-use notify::EventKind;
 use tracing::{error, info, Level};
->>>>>>> c79972cf
 
 lazy_static! {
     static ref CLI_LOGGING_LEVEL: HashMap<String, Level> = {
@@ -79,7 +72,7 @@
         ),
         Err(err) => error!("Failed to load rules into TidyAlgo from config/rules/basic.yml: {err}"),
     };
-    
+
     list_directories(config.file_lister_config.dir, &my_files);
 
     let server = HttpServerBuilder::new()
