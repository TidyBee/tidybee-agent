--- conflicted
+++ resolved
@@ -1,10 +1,6 @@
 use config::{Config, ConfigError, Environment, File};
 
-<<<<<<< HEAD
-#[derive(Debug, Clone)]
-=======
 #[derive(Debug, Clone, Default)]
->>>>>>> e0e2ae77
 pub struct ConfigurationWrapper {
     config: Config,
 }
