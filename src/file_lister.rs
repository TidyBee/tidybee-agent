use crate::file_info::FileInfo;
use std::fs;
use std::io::Read;
use std::path::{Path, PathBuf};
use std::time::SystemTime;
use xxhash_rust::xxh3::xxh3_128;

fn get_file_signature(path: &PathBuf) -> u128 {
    let mut file = fs::File::open(path).unwrap();
    let mut buffer = Vec::new();
    file.read_to_end(&mut buffer).unwrap();
    xxh3_128(&buffer)
}

#[cfg(not(target_os = "windows"))]
fn fix_canonicalize_path<P: AsRef<Path>>(path: P) -> PathBuf {
    path.as_ref().into()
}

#[cfg(target_os = "windows")]
fn fix_canonicalize_path<P: AsRef<Path>>(path: P) -> PathBuf {
    const UNCPREFIX: &str = r"\\?\";
    let p: String = path.as_ref().display().to_string();
    if p.starts_with(UNCPREFIX) {
        p[UNCPREFIX.len()..].into()
    } else {
        p.into()
    }
}

pub fn list_directories(directories: Vec<PathBuf>) -> Result<Vec<FileInfo>, std::io::Error> {
    let mut files: Vec<FileInfo> = Vec::new();

    for directory in directories {
        if directory.is_dir() {
            for entry in fs::read_dir(&directory)? {
                let entry: fs::DirEntry = entry?;
<<<<<<< HEAD
                let path: PathBuf = fs::canonicalize(entry.path())?;
=======
                let path: PathBuf = fix_canonicalize_path(fs::canonicalize(entry.path())?);
>>>>>>> fa6d6195

                if path.is_dir() {
                    files.extend(list_directories(vec![path])?);
                } else if let Some(file) = path.to_str() {
                    let md: fs::Metadata = fs::metadata(&path)?;
                    let size: u64 = md.len();
                    let last_modified: SystemTime = md.modified()?;
                    let last_accessed: SystemTime = md.accessed()?;
                    let file_signature = get_file_signature(&path);
                    files.push(FileInfo {
                        name: Path::new(file)
                            .file_name()
                            .unwrap()
                            .to_str()
                            .unwrap()
                            .to_owned(),
                        path,
                        size,
                        hash: Some(file_signature.to_string()),
                        last_modified,
                        last_accessed,
                        ..Default::default()
                    });
                }
            }
        }
    }

    Ok(files)
}<|MERGE_RESOLUTION|>--- conflicted
+++ resolved
@@ -35,11 +35,7 @@
         if directory.is_dir() {
             for entry in fs::read_dir(&directory)? {
                 let entry: fs::DirEntry = entry?;
-<<<<<<< HEAD
-                let path: PathBuf = fs::canonicalize(entry.path())?;
-=======
                 let path: PathBuf = fix_canonicalize_path(fs::canonicalize(entry.path())?);
->>>>>>> fa6d6195
 
                 if path.is_dir() {
                     files.extend(list_directories(vec![path])?);
