--- conflicted
+++ resolved
@@ -9,12 +9,8 @@
     pub name: String,
     pub path: PathBuf,
     pub size: u64,
-<<<<<<< HEAD
     pub hash: Option<String>,
-    pub last_modified: std::time::SystemTime,
-=======
     pub last_modified: SystemTime,
->>>>>>> 8b4e1bea
     pub tidy_score: Option<TidyScore>,
 }
 
@@ -24,12 +20,8 @@
             name: String::new(),
             path: PathBuf::new(),
             size: 0,
-<<<<<<< HEAD
             hash: None,
-            last_modified: std::time::SystemTime::UNIX_EPOCH,
-=======
             last_modified: SystemTime::UNIX_EPOCH,
->>>>>>> 8b4e1bea
             tidy_score: None,
         }
     }
