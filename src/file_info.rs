--- conflicted
+++ resolved
@@ -1,9 +1,5 @@
 use rusqlite::ToSql;
-<<<<<<< HEAD
-use rusqlite::types::Value;
-=======
 use rusqlite::types::{FromSql, FromSqlError, FromSqlResult, Value, ValueRef};
->>>>>>> 0f77de2e
 use serde::{Deserialize, Serialize};
 
 #[derive(Debug, Serialize, Deserialize, Clone)]
@@ -41,8 +37,6 @@
             Value::from(serde_json::to_string(self).unwrap()),
         ))
     }
-<<<<<<< HEAD
-=======
 }
 
 impl FromSql for TidyScore {
@@ -61,5 +55,4 @@
             _ => Err(FromSqlError::InvalidType),
         }
     }
->>>>>>> 0f77de2e
 }