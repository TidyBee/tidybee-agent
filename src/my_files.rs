use crate::configuration::MyFilesConfiguration;
use crate::file_info::{FileInfo, TidyScore};
use chrono::{DateTime, Utc};
use core::marker::PhantomData;
use itertools::{Either, Itertools};
use r2d2::{Pool, PooledConnection};
use r2d2_sqlite::SqliteConnectionManager;
use rusqlite::{params, Result, ToSql};
use std::path;
use std::path::PathBuf;
use tracing::{error, info, warn};

// region: --- MyFiles builder states
#[derive(Default, Clone)]
pub struct Sealed;

#[derive(Default, Clone)]
pub struct NotSealed;

#[derive(Default, Clone)]
pub struct NoConfiguration;

#[derive(Default, Clone)]
pub struct ConfigurationPresent(MyFilesConfiguration);

#[derive(Default, Clone)]
pub struct NoConnectionManager;

#[derive(Clone)]
pub struct ConnectionManagerPresent(Pool<SqliteConnectionManager>);
// endregion: --- MyFiles builder states

pub struct MyFiles {
    connection_pool: PooledConnection<SqliteConnectionManager>,
    configuration: MyFilesConfiguration,
}

#[derive(Copy, Clone, Default)]
pub struct MyFilesBuilder<C, M, S> {
    connection_manager: M,
    configuration_instance: C,
    marker_seal: PhantomData<S>,
}

impl Default for ConnectionManagerPresent {
    fn default() -> Self {
        ConnectionManagerPresent(Pool::new(SqliteConnectionManager::file("my_files.db")).unwrap())
    }
}

impl MyFilesBuilder<NoConfiguration, NoConnectionManager, NotSealed> {
    pub const fn new() -> Self {
        MyFilesBuilder {
            connection_manager: NoConnectionManager,
            configuration_instance: NoConfiguration,
            marker_seal: PhantomData,
        }
    }
}

impl<C, M> MyFilesBuilder<C, M, NotSealed> {
    pub fn configure(
        self,
        configuration_instance: MyFilesConfiguration,
    ) -> MyFilesBuilder<ConfigurationPresent, ConnectionManagerPresent, NotSealed> {
        let connection_manager =
            SqliteConnectionManager::file(configuration_instance.db_path.clone());
        let pool = match Pool::new(connection_manager) {
            Ok(pool) => pool,
            Err(error) => {
                error!("Error creating connection pool: {}", error);
                panic!();
            }
        };
        MyFilesBuilder {
            connection_manager: ConnectionManagerPresent(pool),
            configuration_instance: ConfigurationPresent(configuration_instance),
            marker_seal: PhantomData,
        }
    }
    pub fn seal(self) -> MyFilesBuilder<C, M, Sealed> {
        MyFilesBuilder {
            connection_manager: self.connection_manager,
            configuration_instance: self.configuration_instance,
            marker_seal: PhantomData,
        }
    }
}

impl MyFilesBuilder<ConfigurationPresent, ConnectionManagerPresent, Sealed> {
    pub fn build(&self) -> Result<MyFiles> {
        let my_files_config = self.configuration_instance.0.clone();
        let connection_pool = match self.connection_manager.0.get() {
            Ok(connection) => connection,
            Err(error) => {
                error!("Error getting connection from pool: {}", error);
                panic!();
            }
        };
        MyFiles::new(my_files_config, connection_pool)
    }
}

#[allow(dead_code)]
impl MyFiles {
    pub fn new(
        configuration: MyFilesConfiguration,
        connection_pool: PooledConnection<SqliteConnectionManager>,
    ) -> Result<Self> {
        Ok(MyFiles {
            connection_pool,
            configuration,
        })
    }
    pub fn init_db(&self) -> Result<(), rusqlite::Error> {
        if self.configuration.drop_db_on_start {
            let drop_db = match self.connection_pool.execute_batch(
                "
                BEGIN;
                DROP TABLE IF EXISTS duplicates_associative_table;
                DROP TABLE IF EXISTS tidy_scores;
                DROP TABLE IF EXISTS my_files;
                COMMIT;",
            ) {
                Ok(_) => Ok(info!("Database dropped")),
                Err(error) => {
                    error!("Error dropping database: {}", error);
                    Err(error)
                }
            };
            drop_db?;
        }
        match self.connection_pool.execute_batch(
            "
            BEGIN;
            CREATE TABLE IF NOT EXISTS my_files (
                id              INTEGER PRIMARY KEY AUTOINCREMENT,
                name            TEXT NOT NULL,
                path            TEXT NOT NULL UNIQUE,
                size            INTEGER NOT NULL,
                hash            TEXT DEFAULT \"\",
                last_modified   DATE NOT NULL,
                last_accessed   DATE NOT NULL,
                tidy_score      INTEGER UNIQUE,
                FOREIGN KEY (tidy_score) REFERENCES tidy_scores(id) ON DELETE CASCADE
            );
            CREATE TABLE IF NOT EXISTS tidy_scores (
                id              INTEGER PRIMARY KEY AUTOINCREMENT,
                misnamed        BOOLEAN NOT NULL,
                unused          BOOLEAN NOT NULL,
                duplicated      BOOLEAN NOT NULL
            );
            CREATE TABLE IF NOT EXISTS duplicates_associative_table (
                original_file_id    INTEGER NOT NULL,
                duplicated_file_id  INTEGER NOT NULL,
                PRIMARY KEY (original_file_id, duplicated_file_id),
                FOREIGN KEY (original_file_id) REFERENCES my_files(id) ON DELETE CASCADE,
                FOREIGN KEY (duplicated_file_id) REFERENCES my_files(id) ON DELETE CASCADE
            );
            COMMIT;",
        ) {
            Ok(_) => {
                info!("Database initialized");
                Ok(())
            }
            Err(error) => {
                error!("Error initializing database: {}", error);
                Err(error)
            }
        }
    }

    pub fn remove_file_from_db(&self, file_path: PathBuf) -> Result<()> {
        let str_filepath = file_path.to_str().unwrap();

        match self.connection_pool.execute(
            "DELETE FROM my_files WHERE path = ?1",
            params![str_filepath],
        ) {
            Ok(_) => {
                info!("{} removed from my_files", str_filepath);
                Ok(())
            }
            Err(error) => {
                error!("Error removing {} from my_files: {}", str_filepath, error);
                Err(error)
            }
        }
    }

    pub fn add_file_to_db(&self, file: &FileInfo) -> Result<FileInfo> {
        let last_modified: DateTime<Utc> = file.last_modified.into();
        let last_accessed: DateTime<Utc> = file.last_accessed.into();
        match self.connection_pool.execute(
            "INSERT INTO my_files (name, path, size, hash, last_modified, last_accessed, tidy_score)
                  VALUES (?1, ?2, ?3, ?4, ?5, ?6, ?7)",
            params![
                file.name,
                file.path.to_str(),
                file.size,
                file.hash,
                last_modified.to_rfc3339(),
                last_accessed.to_rfc3339(),
                file.tidy_score.as_ref()
            ],
        ) {
            Ok(_) => Ok({
                info!("{} added to my_files", file.path.to_str().unwrap());
                file.clone()
            }),
            Err(error) => {
                warn!(
                    "Error adding {} to my_files: {}",
                    file.path.to_str().unwrap(),
                    error
                );
                Err(error)
            }
        }
    }

    pub fn add_duplicated_file_to_db(
        &self,
        file_path: PathBuf,
        duplicated_file_path: PathBuf,
    ) -> Result<()> {
        let str_filepath = file_path.to_str().unwrap();

        let mut statement = self
            .connection_pool
            .prepare(
                "SELECT id, tidy_score FROM my_files
                WHERE path = ?1",
            )
            .unwrap();
        let result = statement
            .query_row(params![&str_filepath], |row| {
                Ok((row.get::<_, i64>(0), row.get::<_, i64>(1)))
            })
            .unwrap();
        let file_id = result.0?;
        let tidy_score_id = result.1?;

        let mut statement = self
            .connection_pool
            .prepare(
                "SELECT id FROM my_files
            WHERE path = ?1",
            )
            .unwrap();
        let duplicated_file_id = statement
            .query_row(
                params![duplicated_file_path.into_os_string().to_str()],
                |row| row.get::<_, i64>(0),
            )
            .unwrap();

        let mut statement = self
            .connection_pool
            .prepare(
                "INSERT INTO duplicates_associative_table (original_file_id, duplicated_file_id)
            VALUES (?1, ?2)",
            )
            .unwrap();
        let _: Result<(), _> = match statement.execute(params![file_id, duplicated_file_id]) {
            Ok(_) => Ok(info!(
                "{:?} added to duplicates_associative_table",
                str_filepath
            )),
            Err(error) => {
                error!(
                    "Error adding {:?} with id {} to duplicates_associative_table: {}",
                    str_filepath, file_id, error
                );
                Err(error)
            }
        };
        // Set tidy_score to duplicated = true
        let mut statement = self
            .connection_pool
            .prepare(
                "
            UPDATE tidy_scores SET duplicated = true
            WHERE id = ?1",
            )
            .unwrap();
        match statement.execute(params![tidy_score_id]) {
            Ok(_) => Ok(info!(
                "{:?} added to duplicates_associative_table",
                str_filepath
            )),
            Err(error) => {
                error!(
                    "Error adding {:?} with id {} to duplicates_associative_table: {}",
                    file_path, file_id, error
                );
                Err(error)
            }
        }
    }

    fn create_fileinfo_from_row(row: &rusqlite::Row) -> Result<FileInfo> {
        let path_str = row.get::<_, String>(2)?;
        let path = std::path::Path::new(&path_str).to_owned();

        let mut time_str = row.get::<_, String>(5)?;
        if DateTime::parse_from_rfc3339(&time_str).is_err() {
            error!(
                "MyFiles::create_fileinfo_from_row: Error parsing key: last_modified with value {}, for file {}.",
                time_str, path_str
            );
        }
        let last_modified = DateTime::parse_from_rfc3339(&time_str).unwrap().into();

        time_str = row.get::<_, String>(6)?;
        let last_accessed = match DateTime::parse_from_rfc3339(&time_str) {
            Ok(last_accessed) => last_accessed.into(),
            Err(error) => {
                error!(
                    "MyFiles::create_fileinfo_from_row: Error parsing key: last_accessed with value {}, for file {}. {}",
                    time_str, path_str, error
                );
                std::time::SystemTime::UNIX_EPOCH
            }
        };

        let tidy_score = match row.get::<_, Option<TidyScore>>(7) {
            Ok(tidy_score) => tidy_score,
            Err(error) => {
                error!(
                    "MyFiles::create_fileinfo_from_row: Error parsing key: tidy_score for file {} : {}",
                    path_str, error
                );
                None
            }
        };

        Ok(FileInfo {
            name: row.get::<_, String>(1)?,
            path,
            size: row.get::<_, u64>(3)?,
            hash: row.get::<_, Option<String>>(4)?,
            last_modified,
            last_accessed,
            tidy_score,
        })
    }

    pub fn get_all_files_from_db(&self) -> Result<Vec<FileInfo>> {
        let mut statement = self.connection_pool.prepare("SELECT * FROM my_files")?;
        let file_iter_res = statement.query_map(params![], MyFiles::create_fileinfo_from_row);

        let file_iter = match file_iter_res {
            Ok(file_iter) => file_iter,
            Err(error) => {
                error!(
                    "MyFiles::get_all_files_from_db: Error getting file iterator from database: {}",
                    error
                );
                return Err(error);
            }
        };
        let (files_vec, errs): (Vec<FileInfo>, Vec<rusqlite::Error>) =
            file_iter.partition_map(|file| match file {
                Ok(file) => Either::Left(file),
                Err(error) => Either::Right(error),
            });
        for err in errs {
            error!(
                "MyFiles::get_all_files_from_db: Error getting file from database: {:?}",
                err
            );
        }
        Ok(files_vec)
    }

    pub fn fetch_duplicated_files(&self, file_path: PathBuf) -> Result<Vec<FileInfo>> {
        let str_file_path = file_path.to_str().unwrap();

        // Check if file is duplicated
        let mut duplicate_check_stmt = self.connection_pool.prepare(
            "SELECT duplicated FROM tidy_scores INNER JOIN my_files ON tidy_scores.id = my_files.tidy_score WHERE my_files.path = ?1",
        )?;
        let duplicated =
            duplicate_check_stmt.query_row(params![&str_file_path], |row| row.get::<_, bool>(0))?;

        if !duplicated {
            info!("No duplicate found while checking {:?}", file_path);
            return Ok(Vec::new());
        }

        let mut statement = self
            .connection_pool
            .prepare("SELECT id FROM my_files WHERE path = ?1")?;
        let file_id = statement.query_row(params![&str_file_path], |row| row.get::<_, i64>(0))?;

        let mut statement = self.connection_pool.prepare(
            "SELECT my_files.name, my_files.path, my_files.size, my_files.last_modified, my_files.last_accessed, my_files.hash, my_files.tidy_score
            FROM my_files
            INNER JOIN duplicates_associative_table ON my_files.id = duplicates_associative_table.original_file_id WHERE duplicates_associative_table.original_file_id = ?1",
        ).unwrap();

        let duplicated_files = statement
            .query_map(params![file_id], |row| {
                let path_str = row.get::<_, String>(0)?;
                let path = std::path::Path::new(&path_str).to_owned();

                let mut time_str = row.get::<_, String>(3)?;
                let last_modified = match DateTime::parse_from_rfc3339(&time_str) {
                    Ok(last_modified) => last_modified.into(),
                    Err(error) => {
                        error!(
                            "Error parsing key: last_modified with value {}, for file {}. {}",
                            time_str, path_str, error
                        );
                        std::time::SystemTime::UNIX_EPOCH
                    }
                };

                time_str = row.get::<_, String>(4)?;
                let last_accessed = match DateTime::parse_from_rfc3339(&time_str) {
                    Ok(last_accessed) => last_accessed.into(),
                    Err(error) => {
                        error!(
                            "Error parsing key: last_accessed with value {}, for file {}. {}",
                            time_str, path_str, error
                        );
                        std::time::SystemTime::UNIX_EPOCH
                    }
                };

                let tidy_score_id = row.get::<_, i64>(6)?;
                let mut statement = self.connection_pool.prepare(
                    "SELECT misnamed, duplicated, unused FROM tidy_scores WHERE id = ?1",
                )?;
                let tidy_score = statement.query_row(params![tidy_score_id], |row| {
                    Ok(TidyScore {
                        misnamed: row.get::<_, bool>(0)?,
                        duplicated: None,
                        unused: row.get::<_, bool>(2)?,
                    })
                })?;

                Ok(FileInfo {
                    name: row.get::<_, String>(0)?,
                    path,
                    size: row.get::<_, u64>(2)?,
                    hash: row.get::<_, Option<String>>(5)?,
                    last_modified,
                    last_accessed,
                    tidy_score: tidy_score.into(),
                })
            })
            .unwrap();
        let mut duplicated_files_vec: Vec<FileInfo> = Vec::new();
        for file in duplicated_files {
            duplicated_files_vec.push(file.unwrap());
        }
        Ok(duplicated_files_vec)
    }

    pub fn get_tidyscore(&self, file_path: PathBuf) -> Result<TidyScore> {
        let str_filepath = file_path.to_str().unwrap();

        let mut statement = self
            .connection_pool
            .prepare(
                "SELECT tidy_scores.misnamed, tidy_scores.duplicated, tidy_scores.unused
            FROM my_files
            INNER JOIN tidy_scores ON my_files.tidy_score = tidy_scores.id
            WHERE my_files.path = ?1",
            )
            .unwrap();

        statement.query_row(params![&str_filepath], |row| {
            Ok(TidyScore {
                misnamed: row.get::<_, bool>(0)?,
                duplicated: Some(
                    self.fetch_duplicated_files(path::PathBuf::from(&str_filepath))
                        .unwrap(),
                ),
                unused: row.get::<_, bool>(2)?,
            })
        })
    }

    // The Error type will be changed to something custom in future work on the my_files error handling
    pub fn set_tidyscore(
        &self,
        file_path: PathBuf,
        tidy_score: &TidyScore,
    ) -> Result<(), rusqlite::Error> {
        let str_filepath = file_path.to_str().unwrap();

        let mut statement = self.connection_pool.prepare(
            "INSERT INTO tidy_scores (misnamed, duplicated, unused)
            VALUES (?1, ?2, ?3)",
        )?;

        let duplicated_score = match &tidy_score.duplicated {
            Some(duplicated) => !duplicated.is_empty(),
            None => false,
        };

        let tidy_score_id = statement.insert(params![
            tidy_score.misnamed,
            duplicated_score,
            tidy_score.unused
        ])?;

        let mut statement = self.connection_pool.prepare(
            "UPDATE my_files
            SET tidy_score = ?1
            WHERE path = ?2",
        )?;
        // The potential failure of this query will be handled in future work on the my_files error handling
        let _: Result<(), _> = match statement.execute(params![tidy_score_id, str_filepath]) {
            Ok(_) => Ok(info!("tidy_score set for file {:?}", str_filepath)),
            Err(error) => {
                error!(
                    "Error setting tidy_score for file {:?}: {}",
                    file_path, error
                );
                Err(error)
            }
        };
        Ok(())
    }

    pub fn raw_select_query(&self, query: &str, params: &[&dyn ToSql]) -> Result<Vec<FileInfo>> {
        let mut statement = self.connection_pool.prepare(query)?;

        let db_result = statement.query_map(params, MyFiles::create_fileinfo_from_row)?;
        Ok(db_result
            .map(core::result::Result::unwrap)
            .collect::<Vec<FileInfo>>())
    }

    pub fn raw_query(&self, query: String, params: &[&dyn ToSql]) -> Result<usize> {
        self.connection_pool.execute(query.as_str(), params)
    }
}

// region: --- MyFiles tests
#[cfg(test)]
mod tests {

    use std::env::current_dir;

    use super::*;
    use crate::{configuration, file_lister};

    #[cfg(test)]
    #[ctor::ctor]
    fn init() {
        env_logger::init();
        std::env::set_var("ENV_NAME", "test");
    }

    #[test]
    pub fn main_test() {
        let config = configuration::Configuration::init();
        let my_files_builder = MyFilesBuilder::new()
            .configure(config.my_files_config)
            .seal();
        let my_files = my_files_builder.build().unwrap();
        my_files.init_db().unwrap();

        // region: --- basic tests

        // Checking that there is no file in the database
        assert_eq!(my_files.get_all_files_from_db().unwrap().len(), 0);

        // Adding files to the database
        let directory_path = [r"tests", "assets", "test_folder"].iter().collect();
        file_lister::list_directories(vec![directory_path])
            .unwrap()
            .iter()
            .for_each(|file| match my_files.add_file_to_db(file) {
                Ok(_) => (),
                Err(err) => {
                    error!("Error adding file to database: {}", err);
                    panic!();
                }
            });
        assert_eq!(my_files.get_all_files_from_db().unwrap().len(), 13);

        // Using raw query
        let file_info = match my_files
            .raw_select_query("SELECT * FROM my_files WHERE name = ?1", &[&"test-file-1"])
        {
            Ok(file_info) => file_info,
            Err(error) => {
                assert_eq!(error, rusqlite::Error::QueryReturnedNoRows);
                Vec::new()
            }
        };
        assert_eq!(file_info.len(), 1);
        assert_eq!(file_info[0].name, "test-file-1");
        assert_eq!(file_info[0].size, 100);

        let bad_file_info = match my_files
            .raw_select_query("SELECT * FROM my_files WHERE name = ?1", &[&"xaaaaa"])
        {
            Ok(file_info) => file_info,
            Err(error) => {
                assert_eq!(error, rusqlite::Error::QueryReturnedNoRows);
                Vec::new()
            }
        };
        assert_eq!(bad_file_info.len(), 0);

        // endregion: --- basic tests

        // region: --- TidyScore tests
        let dummy_score = TidyScore {
            misnamed: true,
            duplicated: None,
            unused: true,
        };
        let mut tests_dir = current_dir().unwrap();
<<<<<<< HEAD
        tests_dir.push([r"tests", "assets", "test_folder"].iter().collect::<PathBuf>());
=======
        tests_dir.push(
            [r"tests", "assets", "test_folder"]
                .iter()
                .collect::<PathBuf>(),
        );
>>>>>>> b4782c95

        my_files
            .set_tidyscore(tests_dir.join("test-file-1"), &dummy_score)
            .unwrap();
        let mut score = my_files
            .get_tidyscore(tests_dir.join("test-file-1"))
            .unwrap();
        let is_misnamed = score.misnamed;
        let is_unused = score.unused;
        assert!(is_misnamed);
        assert!(is_unused);

        my_files
            .add_duplicated_file_to_db(tests_dir.join("test-file-1"), tests_dir.join("test-file-2"))
            .unwrap();
        my_files
            .add_duplicated_file_to_db(tests_dir.join("test-file-1"), tests_dir.join("test-file-3"))
            .unwrap();
        my_files
            .add_duplicated_file_to_db(tests_dir.join("test-file-1"), tests_dir.join("test-file-4"))
            .unwrap();
        score = my_files
            .get_tidyscore(tests_dir.join("test-file-1"))
            .unwrap();
        let is_duplicated = match score.duplicated {
            Some(duplicated) => !duplicated.is_empty(),
            None => false,
        };
        assert!(is_duplicated);

        // endregion: --- TidyScore tests
    }
}
// endregion: --- MyFiles tests<|MERGE_RESOLUTION|>--- conflicted
+++ resolved
@@ -619,15 +619,11 @@
             unused: true,
         };
         let mut tests_dir = current_dir().unwrap();
-<<<<<<< HEAD
-        tests_dir.push([r"tests", "assets", "test_folder"].iter().collect::<PathBuf>());
-=======
         tests_dir.push(
             [r"tests", "assets", "test_folder"]
                 .iter()
                 .collect::<PathBuf>(),
         );
->>>>>>> b4782c95
 
         my_files
             .set_tidyscore(tests_dir.join("test-file-1"), &dummy_score)
