use crate::configuration::MyFilesConfiguration;
use crate::file_info::{FileInfo, TidyScore};
use chrono::{DateTime, Utc};
use core::marker::PhantomData;
use itertools::{Either, Itertools};
use r2d2::{Pool, PooledConnection};
use r2d2_sqlite::SqliteConnectionManager;
use rusqlite::{params, Result, ToSql};
use std::path;
use std::path::PathBuf;
use tracing::{debug, error, info, warn};

// region: --- MyFiles builder states
#[derive(Default, Clone)]
pub struct Sealed;

#[derive(Default, Clone)]
pub struct NotSealed;

#[derive(Default, Clone)]
pub struct NoConfiguration;

#[derive(Default, Clone)]
pub struct ConfigurationPresent(MyFilesConfiguration);

#[derive(Default, Clone)]
pub struct NoConnectionManager;

#[derive(Clone)]
pub struct ConnectionManagerPresent(Pool<SqliteConnectionManager>);
// endregion: --- MyFiles builder states

pub struct MyFiles {
    connection_pool: PooledConnection<SqliteConnectionManager>,
    configuration: MyFilesConfiguration,
}

#[derive(Copy, Clone, Default)]
pub struct MyFilesBuilder<C, M, S> {
    connection_manager: M,
    configuration_instance: C,
    marker_seal: PhantomData<S>,
}

impl Default for ConnectionManagerPresent {
    fn default() -> Self {
        ConnectionManagerPresent(Pool::new(SqliteConnectionManager::file("my_files.db")).unwrap())
    }
}

impl MyFilesBuilder<NoConfiguration, NoConnectionManager, NotSealed> {
    pub const fn new() -> Self {
        MyFilesBuilder {
            connection_manager: NoConnectionManager,
            configuration_instance: NoConfiguration,
            marker_seal: PhantomData,
        }
    }
}

impl<C, M> MyFilesBuilder<C, M, NotSealed> {
    pub fn configure(
        self,
        configuration_instance: MyFilesConfiguration,
    ) -> MyFilesBuilder<ConfigurationPresent, ConnectionManagerPresent, NotSealed> {
        let connection_manager =
            SqliteConnectionManager::file(configuration_instance.db_path.clone());
        let pool = match Pool::new(connection_manager) {
            Ok(pool) => pool,
            Err(error) => {
                error!("Error creating connection pool: {}", error);
                panic!();
            }
        };
        MyFilesBuilder {
            connection_manager: ConnectionManagerPresent(pool),
            configuration_instance: ConfigurationPresent(configuration_instance),
            marker_seal: PhantomData,
        }
    }
    pub fn seal(self) -> MyFilesBuilder<C, M, Sealed> {
        MyFilesBuilder {
            connection_manager: self.connection_manager,
            configuration_instance: self.configuration_instance,
            marker_seal: PhantomData,
        }
    }
}

impl MyFilesBuilder<ConfigurationPresent, ConnectionManagerPresent, Sealed> {
    pub fn build(&self) -> Result<MyFiles> {
        let my_files_config = self.configuration_instance.0.clone();
        let connection_pool = match self.connection_manager.0.get() {
            Ok(connection) => connection,
            Err(error) => {
                error!("Error getting connection from pool: {}", error);
                panic!();
            }
        };
        MyFiles::new(my_files_config, connection_pool)
    }
}

#[allow(dead_code)]
impl MyFiles {
    pub fn new(
        configuration: MyFilesConfiguration,
        connection_pool: PooledConnection<SqliteConnectionManager>,
    ) -> Result<Self> {
        Ok(MyFiles {
            connection_pool,
            configuration,
        })
    }
    pub fn init_db(&self) -> Result<(), rusqlite::Error> {
        if self.configuration.drop_db_on_start {
            let drop_db = match self.connection_pool.execute_batch(
                "
                BEGIN;
                DROP TABLE IF EXISTS duplicates_associative_table;
                DROP TABLE IF EXISTS tidy_scores;
                DROP TABLE IF EXISTS my_files;
                COMMIT;",
            ) {
                Ok(_) => Ok(info!("Database dropped")),
                Err(error) => {
                    error!("Error dropping database: {}", error);
                    Err(error)
                }
            };
            drop_db?;
        }
        match self.connection_pool.execute_batch(
            "
            BEGIN;
            CREATE TABLE IF NOT EXISTS my_files (
                id              INTEGER PRIMARY KEY AUTOINCREMENT,
                pretty_path     TEXT NOT NULL UNIQUE,
                path            TEXT NOT NULL UNIQUE,
                size            INTEGER NOT NULL,
                hash            TEXT DEFAULT \"\",
                last_modified   DATE NOT NULL,
                last_accessed   DATE NOT NULL,
                tidy_score_id      INTEGER UNIQUE,
                FOREIGN KEY (tidy_score_id) REFERENCES tidy_scores(id) ON DELETE CASCADE
            );
            CREATE TABLE IF NOT EXISTS tidy_scores (
                id              INTEGER PRIMARY KEY AUTOINCREMENT,
                misnamed        BOOLEAN NOT NULL,
                unused          BOOLEAN NOT NULL,
                duplicated      BOOLEAN NOT NULL
            );
            CREATE TABLE IF NOT EXISTS duplicates_associative_table (
                original_file_id    INTEGER NOT NULL,
                duplicated_file_id  INTEGER NOT NULL,
                PRIMARY KEY (original_file_id, duplicated_file_id),
                FOREIGN KEY (original_file_id) REFERENCES my_files(id) ON DELETE CASCADE,
                FOREIGN KEY (duplicated_file_id) REFERENCES my_files(id) ON DELETE CASCADE
            );
            COMMIT;",
        ) {
            Ok(_) => {
                info!("Database initialized");
                Ok(())
            }
            Err(error) => {
                error!("Error initializing database: {}", error);
                Err(error)
            }
        }
    }

    pub fn remove_file_from_db(&self, file_path: PathBuf) -> Result<()> {
        let str_filepath = file_path.to_str().unwrap();

        match self.connection_pool.execute(
            "DELETE FROM my_files WHERE path = ?1",
            params![str_filepath],
        ) {
            Ok(_) => {
                info!("{} removed from my_files", str_filepath);
                Ok(())
            }
            Err(error) => {
                error!("Error removing {} from my_files: {}", str_filepath, error);
                Err(error)
            }
        }
    }

    pub fn add_file_to_db(&self, file: &FileInfo) -> Result<FileInfo> {
        let last_modified: DateTime<Utc> = file.last_modified.into();
        let last_accessed: DateTime<Utc> = file.last_accessed.into();
        match self.connection_pool.execute(
<<<<<<< HEAD
            "INSERT INTO my_files (pretty_path, path, size, hash, last_modified, last_accessed, tidy_score)
=======
            "INSERT INTO my_files (name, path, size, hash, last_modified, last_accessed, tidy_score_id)
>>>>>>> 17802446
                  VALUES (?1, ?2, ?3, ?4, ?5, ?6, ?7)",
            params![
                file.pretty_path.to_str(),
                file.path.to_str(),
                file.size,
                file.hash,
                last_modified.to_rfc3339(),
                last_accessed.to_rfc3339(),
                file.tidy_score.as_ref()
            ],
        ) {
            Ok(_) => Ok({
                info!("{} added to my_files", file.path.to_str().unwrap());
                file.clone()
            }),
            Err(error) => {
                warn!(
                    "Error adding {} to my_files: {}",
                    file.path.to_str().unwrap(),
                    error
                );
                Err(error)
            }
        }
    }

    pub fn add_duplicated_file_to_db(
        &self,
        file_path: PathBuf,
        duplicated_file_path: PathBuf,
    ) -> Result<()> {
        let str_filepath = file_path.to_str().unwrap();

        let mut statement = self
            .connection_pool
            .prepare(
                "SELECT id, tidy_score_id FROM my_files
                WHERE path = ?1",
            )
            .unwrap();
        let result = statement
            .query_row(params![&str_filepath], |row| {
                Ok((
                    row.get::<_, i64>("id"),
                    row.get::<_, Option<i64>>("tidy_score_id"),
                ))
            })
            .unwrap();
        let file_id: i64 = result.0?;
        let tidy_score_id: Option<i64> = result.1?;

        let mut statement = self
            .connection_pool
            .prepare(
                "SELECT id FROM my_files
            WHERE path = ?1",
            )
            .unwrap();
        let duplicated_file_id: Option<i64> = statement
            .query_row(
                params![duplicated_file_path.into_os_string().to_str()],
                |row| row.get::<_, Option<i64>>(0),
            )
            .unwrap();

        let mut statement = self
            .connection_pool
            .prepare(
                "INSERT INTO duplicates_associative_table (original_file_id, duplicated_file_id)
            VALUES (?1, ?2)",
            )
            .unwrap();
        let _: Result<(), _> = match statement.execute(params![file_id, duplicated_file_id]) {
            Ok(_) => Ok(info!(
                "{:?} added to duplicates_associative_table",
                str_filepath
            )),
            Err(error) => {
                error!(
                    "Error adding {:?} with id {} to duplicates_associative_table: {}",
                    str_filepath, file_id, error
                );
                Err(error)
            }
        };
        // Set tidy_score to duplicated = true
        let mut statement = self
            .connection_pool
            .prepare(
                "
            UPDATE tidy_scores SET duplicated = true
            WHERE id = ?1",
            )
            .unwrap();
        match statement.execute(params![tidy_score_id]) {
            Ok(_) => Ok(info!(
                "{:?} added to duplicates_associative_table",
                str_filepath
            )),
            Err(error) => {
                error!(
                    "Error adding {:?} with id {} to duplicates_associative_table: {}",
                    file_path, file_id, error
                );
                Err(error)
            }
        }
    }

    fn create_fileinfo_from_row(&self, row: &rusqlite::Row) -> Result<FileInfo> {
        let path_str = row.get::<_, String>(2)?;
        let path = std::path::Path::new(&path_str).to_owned();

        let mut time_str = row.get::<_, String>(5)?;
        if DateTime::parse_from_rfc3339(&time_str).is_err() {
            error!(
                "create_fileinfo_from_row: Error parsing key: last_modified with value {}, for file {}.",
                time_str, path_str
            );
        }
        let last_modified = DateTime::parse_from_rfc3339(&time_str).unwrap().into();

        time_str = row.get::<_, String>(6)?;
        let last_accessed = match DateTime::parse_from_rfc3339(&time_str) {
            Ok(last_accessed) => last_accessed.into(),
            Err(error) => {
                error!(
                    "create_fileinfo_from_row: Error parsing key: last_accessed with value {}, for file {}. {}",
                    time_str, path_str, error
                );
                std::time::SystemTime::UNIX_EPOCH
            }
        };

        let tidy_score = match row.get::<_, Option<i64>>("tidy_score_id") {
            Ok(tidy_score_id) => match tidy_score_id {
                Some(tidy_score_id) => {
                    match self.get_tidyscore_from_id(tidy_score_id, path.clone()) {
                        Ok(score) => Some(score),
                        Err(error) => {
                            error!(
                            "create_fileinfo_from_row: Error getting tidy_score_id: {} for file: {} : {}",
                            tidy_score_id, path_str, error
                        );
                            None
                        }
                    }
                }
                None => {
                    debug!(
                        "create_fileinfo_from_row: No TidyScore was created yet for {}",
                        path_str
                    );
                    None
                }
            },
            Err(error) => {
                error!(
                    "create_fileinfo_from_row: Error parsing key: tidy_score_id for file {} : {}",
                    path_str, error
                );
                None
            }
        };

        Ok(FileInfo {
            pretty_path: row.get::<_, String>(1)?.into(),
            path,
            size: row.get::<_, u64>(3)?,
            hash: row.get::<_, Option<String>>(4)?,
            last_modified,
            last_accessed,
            tidy_score,
        })
    }

    pub fn get_all_files_from_db(&self) -> Result<Vec<FileInfo>> {
        let mut statement = self.connection_pool.prepare("SELECT * FROM my_files")?;
        let file_iter_res = statement.query_map(params![], |row| {
            MyFiles::create_fileinfo_from_row(self, &row)
        });

        let file_iter = match file_iter_res {
            Ok(file_iter) => file_iter,
            Err(error) => {
                error!(
                    "get_all_files_from_db: Error getting file iterator from database: {}",
                    error
                );
                return Err(error);
            }
        };
        let (files_vec, errs): (Vec<FileInfo>, Vec<rusqlite::Error>) =
            file_iter.partition_map(|file| match file {
                Ok(file) => Either::Left(file),
                Err(error) => Either::Right(error),
            });
        for err in errs {
            error!(
                "get_all_files_from_db: Error getting file from database: {:?}",
                err
            );
        }
        Ok(files_vec)
    }

    pub fn fetch_duplicated_files(&self, file_path: PathBuf) -> Result<Vec<FileInfo>> {
        let str_file_path = file_path.to_str().unwrap();

        // Check if file is duplicated
        let mut duplicate_check_stmt = self.connection_pool.prepare(
            "SELECT duplicated FROM tidy_scores INNER JOIN my_files ON tidy_scores.id = my_files.tidy_score_id WHERE my_files.path = ?1",
        )?;
        let duplicated =
            duplicate_check_stmt.query_row(params![&str_file_path], |row| row.get::<_, bool>(0))?;

        if !duplicated {
            debug!("No duplicate found while checking {:?}", file_path);
            return Ok(Vec::new());
        }

        let mut statement = self
            .connection_pool
            .prepare("SELECT id FROM my_files WHERE path = ?1")?;
        let file_id = statement.query_row(params![&str_file_path], |row| row.get::<_, i64>(0))?;

        let mut statement = self.connection_pool.prepare(
<<<<<<< HEAD
            "SELECT my_files.pretty_path, my_files.path, my_files.size, my_files.last_modified, my_files.last_accessed, my_files.hash, my_files.tidy_score
=======
            "SELECT my_files.name, my_files.path, my_files.size, my_files.last_modified, my_files.last_accessed, my_files.hash, my_files.tidy_score_id
>>>>>>> 17802446
            FROM my_files
            INNER JOIN duplicates_associative_table ON my_files.id = duplicates_associative_table.original_file_id WHERE duplicates_associative_table.original_file_id = ?1",
        ).unwrap();

        let duplicated_files = statement
            .query_map(params![file_id], |row| {
                let path_str = row.get::<_, String>(0)?;
                let path = std::path::Path::new(&path_str).to_owned();

                let mut time_str = row.get::<_, String>(3)?;
                let last_modified = match DateTime::parse_from_rfc3339(&time_str) {
                    Ok(last_modified) => last_modified.into(),
                    Err(error) => {
                        error!(
                            "Error parsing key: last_modified with value {}, for file {}. {}",
                            time_str, path_str, error
                        );
                        std::time::SystemTime::UNIX_EPOCH
                    }
                };

                time_str = row.get::<_, String>(4)?;
                let last_accessed = match DateTime::parse_from_rfc3339(&time_str) {
                    Ok(last_accessed) => last_accessed.into(),
                    Err(error) => {
                        error!(
                            "Error parsing key: last_accessed with value {}, for file {}. {}",
                            time_str, path_str, error
                        );
                        std::time::SystemTime::UNIX_EPOCH
                    }
                };

                let tidy_score_id = row.get::<_, i64>(6)?;
                let mut statement = self.connection_pool.prepare(
                    "SELECT misnamed, duplicated, unused FROM tidy_scores WHERE id = ?1",
                )?;
                let tidy_score = statement.query_row(params![tidy_score_id], |row| {
                    Ok(TidyScore {
                        misnamed: row.get::<_, bool>(0)?,
                        duplicated: None,
                        unused: row.get::<_, bool>(2)?,
                    })
                })?;

                Ok(FileInfo {
                    pretty_path: row.get::<_, String>(0)?.into(),
                    path,
                    size: row.get::<_, u64>(2)?,
                    hash: row.get::<_, Option<String>>(5)?,
                    last_modified,
                    last_accessed,
                    tidy_score: tidy_score.into(),
                })
            })
            .unwrap();
        let mut duplicated_files_vec: Vec<FileInfo> = Vec::new();
        for file in duplicated_files {
            duplicated_files_vec.push(file.unwrap());
        }
        Ok(duplicated_files_vec)
    }

    pub fn get_tidyscore(&self, file_path: PathBuf) -> Result<TidyScore> {
        let str_filepath = file_path.to_str().unwrap();

        let mut statement = self
            .connection_pool
            .prepare(
                "SELECT tidy_scores.misnamed, tidy_scores.duplicated, tidy_scores.unused
            FROM my_files
            INNER JOIN tidy_scores ON my_files.tidy_score_id = tidy_scores.id
            WHERE my_files.path = ?1",
            )
            .unwrap();

        statement.query_row(params![&str_filepath], |row| {
            Ok(TidyScore {
                misnamed: row.get::<_, bool>(0)?,
                duplicated: Some(
                    self.fetch_duplicated_files(path::PathBuf::from(&str_filepath))
                        .unwrap(),
                ),
                unused: row.get::<_, bool>(2)?,
            })
        })
    }

    /// This method shall only be used internally to my_files as it relies on indexes and is not database agnostic
    fn get_tidyscore_from_id(&self, id: i64, file_path: PathBuf) -> Result<TidyScore> {
        let mut statement = self
            .connection_pool
            .prepare("SELECT misnamed, duplicated, unused FROM tidy_scores WHERE id = ?1")?;
        statement.query_row(params![id], |row| {
            Ok(TidyScore {
                misnamed: row.get::<_, bool>("misnamed")?,
                duplicated: Some(self.fetch_duplicated_files(file_path).unwrap()),
                unused: row.get::<_, bool>("unused")?,
            })
        })
    }

    // The Error type will be changed to something custom in future work on the my_files error handling
    pub fn set_tidyscore(
        &self,
        file_path: PathBuf,
        tidy_score: &TidyScore,
    ) -> Result<(), rusqlite::Error> {
        let str_filepath = file_path.to_str().unwrap();
        let mut statement: rusqlite::Statement<'_>;
        let duplicated_score = match &tidy_score.duplicated {
            Some(duplicated) => !duplicated.is_empty(),
            None => false,
        };

        statement = self.connection_pool.prepare(
            "SELECT tidy_score_id FROM my_files
            WHERE path = ?1",
        )?;
        let mut current_tidy_score_id: Option<i64> = statement
            .query_row(params![str_filepath], |row| {
                Ok(row.get::<_, Option<i64>>(0)?)
            })?;

        // If the file already has a tidyscore attached to it, we update it
        if current_tidy_score_id.is_some() {
            statement = self.connection_pool.prepare(
                "UPDATE tidy_scores
                SET misnamed = ?1, duplicated = ?2, unused = ?3
                WHERE id = ?4",
            )?;
            statement.execute(params![
                tidy_score.misnamed,
                duplicated_score,
                tidy_score.unused,
                current_tidy_score_id
            ])?;
        } else {
            // If the file doesn't have a tidyscore attached to it, we create one
            statement = self.connection_pool.prepare(
                "INSERT INTO tidy_scores (misnamed, duplicated, unused) VALUES (?1, ?2, ?3)",
            )?;
            current_tidy_score_id = Some(statement.insert(params![
                tidy_score.misnamed,
                duplicated_score,
                tidy_score.unused
            ])?);
            // And we attach it to the file
            statement = self.connection_pool.prepare(
                "UPDATE my_files
                SET tidy_score_id = ?1
                WHERE path = ?2",
            )?;
            // The potential failure of this query will be handled in future work on the my_files error handling
            let _: Result<(), _> =
                match statement.execute(params![current_tidy_score_id, str_filepath]) {
                    Ok(_) => Ok(info!("tidy_score set for file {:?}", str_filepath)),
                    Err(error) => {
                        error!(
                            "Error setting tidy_score for file {:?}: {}",
                            file_path, error
                        );
                        Err(error)
                    }
                };
        }

        Ok(())
    }

    pub fn raw_select_query(&self, query: &str, params: &[&dyn ToSql]) -> Result<Vec<FileInfo>> {
        let mut statement = self.connection_pool.prepare(query)?;

        let db_result =
            statement.query_map(params, |row| MyFiles::create_fileinfo_from_row(self, row))?;
        Ok(db_result
            .map(core::result::Result::unwrap)
            .collect::<Vec<FileInfo>>())
    }

    pub fn raw_query(&self, query: String, params: &[&dyn ToSql]) -> Result<usize> {
        self.connection_pool.execute(query.as_str(), params)
    }
}

// region: --- MyFiles tests
#[cfg(test)]
mod tests {

    use std::env::current_dir;

    use super::*;
    use crate::{configuration, file_lister};

    #[cfg(test)]
    #[ctor::ctor]
    fn init() {
        env_logger::init();
        std::env::set_var("ENV_NAME", "test");
    }

    #[test]
    pub fn main_test() {
        let config = configuration::Configuration::init();
        let my_files_builder = MyFilesBuilder::new()
            .configure(config.my_files_config)
            .seal();
        let my_files = my_files_builder.build().unwrap();
        my_files.init_db().unwrap();

        // region: --- basic tests

        // Checking that there is no file in the database
        assert_eq!(my_files.get_all_files_from_db().unwrap().len(), 0);

        // Adding files to the database
        let directory_path = [r"tests", "assets", "test_folder"].iter().collect();
        file_lister::list_directories(vec![directory_path])
            .unwrap()
            .iter()
            .for_each(|file| match my_files.add_file_to_db(file) {
                Ok(_) => (),
                Err(err) => {
                    error!("Error adding file to database: {}", err);
                    panic!();
                }
            });
        assert_eq!(my_files.get_all_files_from_db().unwrap().len(), 13);

        // Using raw query
        let test_file_path: PathBuf = [r"tests", r"assets", r"test_folder", r"test-file-1"]
            .iter()
            .collect();
        let file_info = match my_files.raw_select_query(
            "SELECT * FROM my_files WHERE pretty_path = ?1",
            &[&test_file_path.to_str()],
        ) {
            Ok(file_info) => file_info,
            Err(error) => {
                assert_eq!(error, rusqlite::Error::QueryReturnedNoRows);
                Vec::new()
            }
        };
        assert_eq!(file_info.len(), 1);
        assert_eq!(file_info[0].pretty_path, test_file_path);
        assert_eq!(file_info[0].size, 100);

        let bad_file_info = match my_files.raw_select_query(
            "SELECT * FROM my_files WHERE pretty_path = ?1",
            &[&"xaaaaa"],
        ) {
            Ok(file_info) => file_info,
            Err(error) => {
                assert_eq!(error, rusqlite::Error::QueryReturnedNoRows);
                Vec::new()
            }
        };
        assert_eq!(bad_file_info.len(), 0);

        // endregion: --- basic tests

        // region: --- TidyScore tests
        let dummy_score = TidyScore {
            misnamed: true,
            duplicated: None,
            unused: true,
        };
        let mut tests_dir = current_dir().unwrap();
        tests_dir.push(
            [r"tests", "assets", "test_folder"]
                .iter()
                .collect::<PathBuf>(),
        );

        my_files
            .set_tidyscore(tests_dir.join("test-file-1"), &dummy_score)
            .unwrap();
        let mut score = my_files
            .get_tidyscore(tests_dir.join("test-file-1"))
            .unwrap();
        let is_misnamed = score.misnamed;
        let is_unused = score.unused;
        assert!(is_misnamed);
        assert!(is_unused);

        my_files
            .add_duplicated_file_to_db(tests_dir.join("test-file-1"), tests_dir.join("test-file-2"))
            .unwrap();
        my_files
            .add_duplicated_file_to_db(tests_dir.join("test-file-1"), tests_dir.join("test-file-3"))
            .unwrap();
        my_files
            .add_duplicated_file_to_db(tests_dir.join("test-file-1"), tests_dir.join("test-file-4"))
            .unwrap();
        score = my_files
            .get_tidyscore(tests_dir.join("test-file-1"))
            .unwrap();
        let is_duplicated = match score.duplicated {
            Some(duplicated) => !duplicated.is_empty(),
            None => false,
        };
        assert!(is_duplicated);

        // endregion: --- TidyScore tests
    }
}
// endregion: --- MyFiles tests<|MERGE_RESOLUTION|>--- conflicted
+++ resolved
@@ -192,11 +192,7 @@
         let last_modified: DateTime<Utc> = file.last_modified.into();
         let last_accessed: DateTime<Utc> = file.last_accessed.into();
         match self.connection_pool.execute(
-<<<<<<< HEAD
-            "INSERT INTO my_files (pretty_path, path, size, hash, last_modified, last_accessed, tidy_score)
-=======
             "INSERT INTO my_files (name, path, size, hash, last_modified, last_accessed, tidy_score_id)
->>>>>>> 17802446
                   VALUES (?1, ?2, ?3, ?4, ?5, ?6, ?7)",
             params![
                 file.pretty_path.to_str(),
@@ -424,11 +420,7 @@
         let file_id = statement.query_row(params![&str_file_path], |row| row.get::<_, i64>(0))?;
 
         let mut statement = self.connection_pool.prepare(
-<<<<<<< HEAD
-            "SELECT my_files.pretty_path, my_files.path, my_files.size, my_files.last_modified, my_files.last_accessed, my_files.hash, my_files.tidy_score
-=======
             "SELECT my_files.name, my_files.path, my_files.size, my_files.last_modified, my_files.last_accessed, my_files.hash, my_files.tidy_score_id
->>>>>>> 17802446
             FROM my_files
             INNER JOIN duplicates_associative_table ON my_files.id = duplicates_associative_table.original_file_id WHERE duplicates_associative_table.original_file_id = ?1",
         ).unwrap();
